--- conflicted
+++ resolved
@@ -10,7 +10,9 @@
 use semver::Version;
 use toml::Table;
 use tracing::instrument;
-use typst_syntax::package::{PackageInfo, PackageManifest, PackageVersion, ToolInfo, VersionBound};
+use typst_syntax::package::{
+    PackageInfo, PackageManifest, PackageVersion, ToolInfo, VersionBound,
+};
 
 use crate::{
     utils::{
@@ -21,15 +23,14 @@
         write_manifest,
     },
     utpm_log,
+    utpm_bail,
 };
 
-use crate::utpm_bail;
-
 use super::InitArgs;
 
-<<<<<<< HEAD
+
 /// Build the package metadata through an interactive prompt
-fn interactive_pkg_info(cmd: &mut InitArgs, extra: &mut Extra) -> Result<PackageInfo> {
+fn interactive_pkg_info(cmd: &mut InitArgs) -> Result<PackageInfo> {
     let choice = vec!["yes", "no"];
     let public = Select::new(
         "Do you want to make your package public? Questions are on authors, license, description",
@@ -37,11 +38,6 @@
     )
     .prompt()?;
     let more = Select::new("Do you want more questions to customise your package? Questions are on repository url, homepage url, keywords, compiler version, excluded files, categories and disciplines", choice.clone()).prompt()?;
-    let extra_opts = Select::new(
-        "Do you want to specify information of utpm? Questions are on the namespace",
-        choice.clone(),
-    )
-    .prompt()?;
     let template = Select::new("Do you want to create a template?", choice.clone()).prompt()?;
     let popu = Select::new(
         "Do you want to populate your package? Files like index.typ will be created",
@@ -81,7 +77,7 @@
         .with_default("main.typ")
         .prompt()?
         .into();
-    
+
     let mut pkg = PackageInfo {
         name,
         version,
@@ -122,7 +118,7 @@
                             }
                         }
                         Ok(Validation::Valid)
-                    }
+                    },
                     Err(_) => Ok(Validation::Invalid("Can't parse your expression".into())),
                 })
                 .prompt()?
@@ -185,43 +181,9 @@
             .collect::<Vec<_>>();
     }
 
-    if extra_opts == "yes" {
-        extra.namespace = Some(
-            Text::new("Namespace: ")
-                .with_help_message("e.g. backup/mypassword.txt,.env")
-                .with_default("local")
-                .prompt()?
-                .to_string(),
-        )
-=======
-/// Initializes a new typst project by creating a `typst.toml` manifest.
-///
-/// This function can run in interactive mode, prompting the user for configuration details,
-/// or in non-interactive mode using command-line arguments.
-#[instrument(skip(cmd))]
-pub async fn run(cmd: &mut InitArgs) -> Result<bool> {
-    utpm_log!(trace, "executing init command");
-    let curr = get_current_dir()?;
-    utpm_log!(info, "Current dir: {}", curr);
-    let typ = format!("{}{}", curr, MANIFEST_PATH);
-    utpm_log!(info, "Current typst file: {}", typ);
-
-    // TODO: Implement template handling.
-    //let mut tmpl: Template = Template::new(cmd.template, entrypoint, thumbnail)
-
-    // Check if manifest already exists.
-    if check_path_file(&typ) && !cmd.force {
-        utpm_log!(
-            error,
-            "typst.toml already exists. Use --force to overwrite it."
-        );
-        return Ok(false);
->>>>>>> 83e9fea4
-    }
-
     if template == "yes" {
         //TODO: Implement template creation.
-        utpm_bail!(General, "Template creation is not implemented yet.".into());
+        utpm_bail!(Unknown, "Template creation is not implemented yet.".into());
     }
 
     Ok(pkg)
@@ -294,54 +256,40 @@
             vec![]
         },
         unknown_fields: BTreeMap::new(),
-<<<<<<< HEAD
     })
 }
-=======
-    };
+
+fn create_pkg_info(cmd: &mut InitArgs) -> Result<PackageInfo> {
     if !cmd.cli {
-        let choice = vec!["yes", "no"];
-        let public = Select::new("Do you want to make your package public? Questions are on authors, license, description", choice.clone()).prompt()?;
-        let more = Select::new("Do you want more questions to customise your package? Questions are on repository url, homepage url, keywords, compiler version, excluded files, categories and disciplines", vec!["yes", "no"]).prompt()?;
-        let template =
-            Select::new("Do you want to create a template?", vec!["yes", "no"]).prompt()?;
-        let popu = Select::new(
-            "Do you want to populate your package? Files like index.typ will be created",
-            choice,
-        )
-        .prompt()?;
->>>>>>> 83e9fea4
-
-fn create_pkg_info(cmd: &mut InitArgs, extra: &mut Extra) -> Result<PackageInfo> {
-    if !cmd.cli {
-        interactive_pkg_info(cmd, extra)
+        interactive_pkg_info(cmd)
     } else {
         cmd_pkg_info(cmd)
     }
 }
 
-fn populate_project_files(curr: &String, pkg: &PackageInfo, extra: &Extra) -> Result<()> {
-    let mut file = File::create(curr.clone() + "/README.md")?; // README.md
-    file.write_all(("# ".to_string() + &pkg.name.clone()).as_bytes())?;
-    if let Some(exp) = spdx::license_id(pkg.clone().license.unwrap().to_string().as_str()) {
-        file = File::create(curr.clone() + "/LICENSE")?; // LICENSE
+
+fn populate_project_files(project_dir: &String, pkg: &PackageInfo) -> Result<()> {
+    let mut file = File::create(format!("{}/README.md", project_dir))?; // README.md
+    file.write_all(format!("# {}", pkg.name).as_bytes())?;
+    if let Some(ref license) = pkg.license
+        && let Some(exp) = spdx::license_id(license.as_ref())
+    {
+        file = File::create(format!("{}/LICENSE", project_dir))?; // LICENSE
         file.write_all(exp.text().as_bytes())?;
     }
 
-    create_dir_all(curr.clone() + "/examples")?; // examples
-    let examples = curr.clone() + "/examples";
-    file = File::create(examples + "/tests.typ")?; // examples/tests.typ
-    let fm = format!(
-        "#import \"@{}/{}:{}\": *\nDo...",
-        extra.namespace.clone().unwrap_or("preview".to_string()),
-        pkg.name.clone(),
-        pkg.version.clone().to_string()
-    );
+    create_dir_all(format!("{}/examples", project_dir))?; // examples
+    let examples = format!("{}/examples", project_dir);
+    file = File::create(format!("{}/tests.typ", examples))?; // examples/tests.typ
+    let fm = format!("#import \"@local/{}:{}\":\n Do...", pkg.name, pkg.version);
     file.write_all(fm.as_bytes())?;
     file = File::create(Path::new(&pkg.entrypoint.to_string()))?; // main.typ
-    file.write_all(b"// This file is generated by UTPM (https://github.com/Thumuss/utpm)")?;
+    file.write_all(
+        b"// This file is generated by UTPM (https://github.com/typst-community/utpm)",
+    )?;
     Ok(())
 }
+
 
 /// Initializes a new typst project by creating a `typst.toml` manifest.
 ///
@@ -350,153 +298,33 @@
 #[instrument(skip(cmd))]
 pub async fn run(cmd: &mut InitArgs) -> Result<bool> {
     utpm_log!(trace, "executing init command");
-    let curr = get_current_dir()?;
-    utpm_log!(info, "Current dir: {}", curr);
-    let typ = curr.clone() + "/typst.toml";
+    let project_dir: String = get_current_dir()?;
+    utpm_log!(info, "Current dir: {}", project_dir);
+    let typ = format!("{}{}", project_dir, MANIFEST_PATH);
     utpm_log!(info, "Current typst file: {}", typ);
-
-<<<<<<< HEAD
-    // Initialize UTPM-specific configurations.
-    let mut extra = Extra::default();
-    extra.namespace = cmd.namespace.to_owned();
-    utpm_log!(
-        trace,
-        "Namespace extracted? {}",
-        if extra.namespace.is_none() {
-            "no".into()
-        } else {
-            format!("yes: {}", extra.namespace.clone().unwrap())
-=======
-        if public == "yes" {
-            pkgbuilder.authors = Text::new("Authors: ")
-                .with_help_message("e.g. Thumus,Somebody,Somebody Else")
-                .prompt()?
-                .split(",")
-                .map(|f| f.into())
-                .collect::<Vec<_>>();
-
-            pkgbuilder.license = Some(
-                Text::new("License: ")
-                    .with_help_message("e.g. MIT")
-                    .with_default("Unlicense")
-                    .with_validator(|obj: &str| match spdx::Expression::parse(obj) {
-                        Ok(val) => {
-                            for x in val.requirements() {
-                                let id = x.req.license.id().unwrap();
-                                if !id.is_osi_approved() {
-                                    return Ok(Validation::Invalid(
-                                        "It must be an OSI approved!".into(),
-                                    ));
-                                }
-                            }
-                            Ok(Validation::Valid)
-                        },
-                        Err(_) => Ok(Validation::Invalid("Can't parse your expression".into())),
-                    })
-                    .prompt()?
-                    .as_str()
-                    .into(),
-            );
-
-            pkgbuilder.description = Some(
-                Text::new("description: ")
-                    .with_help_message("e.g. A package")
-                    .prompt()?
-                    .into(),
-            )
-        }
-        if more == "yes" {
-            pkgbuilder.repository = Some(
-                Text::new("URL of the repository: ")
-                    .with_help_message("e.g. https://github.com/Thumuss/utpm")
-                    .prompt()?
-                    .into(),
-            );
-            pkgbuilder.homepage = Some(
-                Text::new("Homepage: ")
-                    .with_help_message("e.g. anything")
-                    .prompt()?
-                    .into(),
-            );
-            pkgbuilder.keywords = Text::new("Keywords: ")
-                .with_help_message("e.g. Typst,keyword")
-                .prompt()?
-                .split(",")
-                .map(|f| f.into())
-                .collect::<Vec<_>>();
-
-            pkgbuilder.compiler = Some(
-                VersionBound::from_str(
-                    &Text::new("Version: ")
-                        .with_validator(required!("This field is required"))
-                        .with_validator(|obj: &str| match Version::parse(obj) {
-                            Ok(_) => Ok(Validation::Valid),
-                            Err(_) => Ok(Validation::Invalid(
-                                "A correct version must be types (check semVer)".into(),
-                            )),
-                        })
-                        .with_help_message("e.g. 1.0.0 (SemVer)")
-                        .with_default("1.0.0")
-                        .prompt()?,
-                )
-                .unwrap(),
-            );
-
-            pkgbuilder.exclude = Text::new("Exclude: ")
-                .with_help_message("e.g. backup/mypassword.txt,.env")
-                .prompt()?
-                .split(",")
-                .filter(|f| !f.is_empty())
-                .map(|f| f.into())
-                .collect::<Vec<_>>();
->>>>>>> 83e9fea4
-        }
-    );
-
-<<<<<<< HEAD
-    let pkg = create_pkg_info(cmd, &mut extra)?;
 
     // TODO: Implement template handling.
     //let mut tmpl: Template = Template::new(cmd.template, entrypoint, thumbnail)
 
     // Check if manifest already exists.
     if check_path_file(&typ) && !cmd.force {
+        utpm_log!(
+            error,
+            "typst.toml already exists. Use --force to overwrite it."
+        );
         return Ok(false);
-=======
-        if template == "yes" {
-            //TODO: Implement template creation.
-        }
->>>>>>> 83e9fea4
     }
 
     if cmd.force {
         utpm_log!(warn, "--force is a dangerous flag, use it cautiously");
     }
 
+    // Build the package metadata from command-line arguments.
+    let pkg = create_pkg_info(cmd)?;
+
     // Populate the project with default files if requested.
     if cmd.populate && !get_dry_run() {
-<<<<<<< HEAD
-        populate_project_files(&curr, &pkg, &extra)?;
-=======
-        let mut file = File::create(format!("{}/README.md", curr))?; // README.md
-        file.write_all(format!("# {}", pkg.name).as_bytes())?;
-        if let Some(ref license) = pkg.license
-            && let Some(exp) = spdx::license_id(license.as_ref())
-        {
-            file = File::create(format!("{}/LICENSE", curr))?; // LICENSE
-            file.write_all(exp.text().as_bytes())?;
-        }
-
-        create_dir_all(format!("{}/examples", curr))?; // examples
-        let examples = format!("{}/examples", curr);
-        file = File::create(format!("{}/tests.typ", examples))?; // examples/tests.typ
-        let fm = format!("#import \"@local/{}:{}\":\n Do...", pkg.name, pkg.version);
-        file.write_all(fm.as_bytes())?;
-        file = File::create(Path::new(&pkg.entrypoint.to_string()))?; // main.typ
-        file.write_all(
-            b"// This file is generated by UTPM (https://github.com/typst-community/utpm)",
-        )?;
->>>>>>> 83e9fea4
+        populate_project_files(&project_dir, &pkg)?;
     }
 
     // Create the `[tool.utpm]` table.
