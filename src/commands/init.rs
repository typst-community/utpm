use std::{
    collections::BTreeMap,
    fs::{File, create_dir_all},
    io::Write,
    path::Path,
    str::FromStr,
};

<<<<<<< HEAD
=======
use ecow::EcoString;
>>>>>>> 0ad3da94
use inquire::{Select, Text, required, validator::Validation};
use semver::Version;
use toml::Table;
use tracing::instrument;
use typst_syntax::package::{
    PackageInfo, PackageManifest, PackageVersion, ToolInfo, UnknownFields, VersionBound,
};

use crate::{
    utils::{
        dryrun::get_dry_run,
        paths::{MANIFEST_PATH, check_path_file, get_current_dir},
        specs::Extra,
        state::Result,
        write_manifest,
    },
    utpm_log,
};

use super::InitArgs;

/// Initializes a new typst project by creating a `typst.toml` manifest.
///
/// This function can run in interactive mode, prompting the user for configuration details,
/// or in non-interactive mode using command-line arguments.
#[instrument(skip(cmd))]
pub async fn run(cmd: &mut InitArgs) -> Result<bool> {
    utpm_log!(trace, "executing init command");
    let curr = get_current_dir()?;
    utpm_log!(info, "Current dir: {}", curr);
    let typ = curr.clone() + MANIFEST_PATH;
    utpm_log!(info, "Current typst file: {}", typ);

<<<<<<< HEAD
    // Build the package metadata from command-line arguments.
    let mut pkg = PackageInfo {
        name: cmd.name.clone().unwrap_or("".into()).into(),
        version: PackageVersion {
            major: cmd.version.major as u32,
            minor: cmd.version.minor as u32,
            patch: cmd.version.patch as u32,
        },
        entrypoint: cmd.entrypoint.to_owned().into(),
        authors: cmd.authors.iter().flatten().map(Into::into).collect(),
        license: cmd.license.as_ref().map(Into::into),
        description: cmd.description.as_ref().map(Into::into),
        repository: cmd.repository.as_ref().map(Into::into),
        homepage: cmd.homepage.as_ref().map(Into::into),
        keywords: cmd.keywords.iter().flatten().map(Into::into).collect(),
        compiler: cmd.compiler.as_ref().map(|version| VersionBound {
            major: version.major as u32,
            minor: Some(version.minor as u32),
            patch: Some(version.patch as u32),
        }),
        exclude: cmd.exclude.iter().flatten().map(Into::into).collect(),
        categories: cmd.categories.iter().flatten().map(Into::into).collect(),
        disciplines: cmd.disciplines.iter().flatten().map(Into::into).collect(),
=======
    // Initialize UTPM-specific configurations.
    let mut extra = Extra {
        namespace: cmd.namespace.to_owned(),
        ..Default::default()
    };
    utpm_log!(
        trace,
        "Namespace extracted? {}",
        if extra.namespace.is_none() {
            "no".into()
        } else {
            format!("yes: {}", extra.namespace.clone().unwrap())
        }
    );

    // TODO: Implement template handling.
    //let mut tmpl: Template = Template::new(cmd.template, entrypoint, thumbnail)

    // Check if manifest already exists.
    if check_path_file(&typ) && !cmd.force {
        return Ok(false);
    }

    if cmd.force {
        utpm_log!(warn, "--force is a dangerous flag, use it cautiously");
    }

    // Interactive mode for gathering project metadata.
    let mut pkgbuilder = PackageInfoBuilder {
        name: cmd.name.clone().map(|name| name.into()),
        version: Some(PackageVersion {
            major: cmd.version.major as u32,
            minor: cmd.version.minor as u32,
            patch: cmd.version.patch as u32,
        }),
        entrypoint: Some(cmd.entrypoint.to_owned().into()),
        authors: if let Some(yes) = &cmd.authors {
            yes.iter().map(|f| f.into()).collect::<Vec<_>>()
        } else {
            vec![]
        },
        license: cmd.license.as_ref().map(|yes| yes.into()),
        description: cmd.description.as_ref().map(|yes| yes.into()),
        repository: cmd.repository.as_ref().map(|yes| yes.into()),
        homepage: cmd.homepage.as_ref().map(|yes| yes.into()),
        keywords: if let Some(yes) = &cmd.keywords {
            yes.iter().map(|f| f.into()).collect::<Vec<_>>()
        } else {
            vec![]
        },
        compiler: cmd.compiler.as_ref().map(|yes| VersionBound {
            major: yes.major as u32,
            minor: Some(yes.minor as u32),
            patch: Some(yes.patch as u32),
        }),
        exclude: if let Some(yes) = &cmd.exclude {
            yes.iter().map(|f| f.into()).collect::<Vec<_>>()
        } else {
            vec![]
        },
        categories: if let Some(yes) = &cmd.categories {
            yes.iter().map(|f| f.into()).collect::<Vec<_>>()
        } else {
            vec![]
        },
        disciplines: if let Some(yes) = &cmd.disciplines {
            yes.iter().map(|f| f.into()).collect::<Vec<_>>()
        } else {
            vec![]
        },
>>>>>>> 0ad3da94
        unknown_fields: BTreeMap::new(),
    };
    if !cmd.cli {
        let choice = vec!["yes", "no"];
        let public = Select::new("Do you want to make your package public? Questions are on authors, license, description", choice.clone()).prompt()?;
        let more = Select::new("Do you want more questions to customise your package? Questions are on repository url, homepage url, keywords, compiler version, excluded files, categories and disciplines", choice.clone()).prompt()?;
        let template = Select::new("Do you want to create a template?", choice.clone()).prompt()?;
        let popu = Select::new(
            "Do you want to populate your package? Files like index.typ will be created",
            choice,
        )
        .prompt()?;

        if popu == "yes" {
            cmd.populate = true;
        }

        pkgbuilder.name = Some(
            Text::new("Name: ")
                .with_validator(required!("This field is required"))
                .with_help_message("e.g. my_example")
                .prompt()?
                .as_str()
                .into(),
        );

        let version_text = &Text::new("Version: ")
            .with_validator(required!("This field is required"))
            .with_validator(|obj: &str| match Version::parse(obj) {
                Ok(_) => Ok(Validation::Valid),
                Err(_) => Ok(Validation::Invalid(
                    "A correct version must be types (check semVer)".into(),
                )),
            })
            .with_help_message("e.g. 1.0.0 (SemVer)")
            .with_default("1.0.0")
            .prompt()?;
        pkgbuilder.version = Some(
            PackageVersion::from_str(version_text).expect("package version has invalid format"),
        );

        pkgbuilder.entrypoint = Some(
            Text::new("Entrypoint: ")
                .with_validator(required!("This field is required"))
                .with_help_message("e.g. main.typ")
                .with_default("main.typ")
                .prompt()?
                .into(),
        );

        if public == "yes" {
            pkgbuilder.authors = Text::new("Authors: ")
                .with_help_message("e.g. Thumus,Somebody,Somebody Else")
                .prompt()?
                .split(",")
                .map(|f| f.into())
                .collect::<Vec<_>>();

            pkgbuilder.license = Some(
                Text::new("License: ")
                    .with_help_message("e.g. MIT")
                    .with_default("Unlicense")
                    .with_validator(|obj: &str| match spdx::Expression::parse(obj) {
                        Ok(val) => {
                            for x in val.requirements() {
                                let id = x.req.license.id().unwrap();
                                if !id.is_osi_approved() {
                                    return Ok(Validation::Invalid(
                                        "It must be an OSI approved!".into(),
                                    ));
                                }
                            }
                            Ok(Validation::Valid)
                        }
                        Err(_) => Ok(Validation::Invalid("Can't parse your expression".into())),
                    })
                    .prompt()?
                    .as_str()
                    .into(),
            );

            pkgbuilder.description = Some(
                Text::new("description: ")
                    .with_help_message("e.g. A package")
                    .prompt()?
                    .into(),
            )
        }
        if more == "yes" {
            pkgbuilder.repository = Some(
                Text::new("URL of the repository: ")
                    .with_help_message("e.g. https://github.com/Thumuss/utpm")
                    .prompt()?
                    .into(),
            );
            pkgbuilder.homepage = Some(
                Text::new("Homepage: ")
                    .with_help_message("e.g. anything")
                    .prompt()?
                    .into(),
            );
            pkgbuilder.keywords = Text::new("Keywords: ")
                .with_help_message("e.g. Typst,keyword")
                .prompt()?
                .split(",")
                .map(|f| f.into())
                .collect::<Vec<_>>();

<<<<<<< HEAD
            pkg.compiler = Some(
=======
            pkgbuilder.compiler = Some(
>>>>>>> 0ad3da94
                VersionBound::from_str(
                    &Text::new("Version: ")
                        .with_validator(required!("This field is required"))
                        .with_validator(|obj: &str| match Version::parse(obj) {
                            Ok(_) => Ok(Validation::Valid),
                            Err(_) => Ok(Validation::Invalid(
                                "A correct version must be types (check semVer)".into(),
                            )),
                        })
                        .with_help_message("e.g. 1.0.0 (SemVer)")
                        .with_default("1.0.0")
                        .prompt()?,
                )
                .unwrap(),
            );

            pkgbuilder.exclude = Text::new("Exclude: ")
                .with_help_message("e.g. backup/mypassword.txt,.env")
                .prompt()?
                .split(",")
                .filter(|f| !f.is_empty())
                .map(|f| f.into())
                .collect::<Vec<_>>();
        }

        if template == "yes" {
            //TODO: Implement template creation.
        }
    }

    // Build the package metadata from command-line arguments.
    let pkg = pkgbuilder.build();

    // Populate the project with default files if requested.
    if cmd.populate && !get_dry_run() {
        let mut file = File::create(curr.clone() + "/README.md")?; // README.md
        file.write_all(("# ".to_string() + &pkg.name.clone()).as_bytes())?;
        if let Some(exp) = spdx::license_id(pkg.clone().license.unwrap().to_string().as_str()) {
            file = File::create(curr.clone() + "/LICENSE")?; // LICENSE
            file.write_all(exp.text().as_bytes())?;
        }

        create_dir_all(curr.clone() + "/examples")?; // examples
        let examples = curr.clone() + "/examples";
        file = File::create(examples + "/tests.typ")?; // examples/tests.typ
        let fm = format!(
            "#import \"@local/{}:{}\": *\nDo...",
            pkg.name.clone(),
            pkg.version.clone()
        );
        file.write_all(fm.as_bytes())?;
        file = File::create(Path::new(&pkg.entrypoint.to_string()))?; // main.typ
        file.write_all(
            b"// This file is generated by UTPM (https://github.com/typst-community/utpm)",
        )?;
    }

    // Create the `[tool.utpm]` table.
    let mut keys: BTreeMap<_, Table> = BTreeMap::new();
    keys.insert("utpm".into(), Table::try_from(Extra::default())?);

    // Construct the final manifest.
    let manif = PackageManifest {
        package: pkg,
        tool: ToolInfo { sections: keys },
        template: None,
        unknown_fields: BTreeMap::new(),
    };

    // Write the manifest to `typst.toml`.
    write_manifest(&manif)?;

    utpm_log!(info, "File created to {typ}");
    Ok(true)
}

struct PackageInfoBuilder {
    /// The name of the package within its namespace.
    pub name: Option<EcoString>,
    /// The package's version.
    pub version: Option<PackageVersion>,
    /// The path of the entrypoint into the package.
    pub entrypoint: Option<EcoString>,
    /// A list of the package's authors.
    pub authors: Vec<EcoString>,
    ///  The package's license.
    pub license: Option<EcoString>,
    /// A short description of the package.
    pub description: Option<EcoString>,
    /// A link to the package's web presence.
    pub homepage: Option<EcoString>,
    /// A link to the repository where this package is developed.
    pub repository: Option<EcoString>,
    /// An array of search keywords for the package.
    pub keywords: Vec<EcoString>,
    /// An array with up to three of the predefined categories to help users
    /// discover the package.
    pub categories: Vec<EcoString>,
    /// An array of disciplines defining the target audience for which the
    /// package is useful.
    pub disciplines: Vec<EcoString>,
    /// The minimum required compiler version for the package.
    pub compiler: Option<VersionBound>,
    /// An array of globs specifying files that should not be part of the
    /// published bundle.
    pub exclude: Vec<EcoString>,
    /// All parsed but unknown fields, this can be used for validation.
    pub unknown_fields: UnknownFields,
}

impl PackageInfoBuilder {
    pub fn build(self) -> PackageInfo {
        PackageInfo {
            name: self.name.expect("package name is not set"),
            version: self.version.expect("package version is not set"),
            entrypoint: self.entrypoint.expect("package entrypoint is not set"),
            authors: self.authors,
            license: self.license,
            description: self.description,
            homepage: self.homepage,
            repository: self.repository,
            keywords: self.keywords,
            categories: self.categories,
            disciplines: self.disciplines,
            compiler: self.compiler,
            exclude: self.exclude,
            unknown_fields: self.unknown_fields,
        }
    }
}<|MERGE_RESOLUTION|>--- conflicted
+++ resolved
@@ -6,10 +6,7 @@
     str::FromStr,
 };
 
-<<<<<<< HEAD
-=======
 use ecow::EcoString;
->>>>>>> 0ad3da94
 use inquire::{Select, Text, required, validator::Validation};
 use semver::Version;
 use toml::Table;
@@ -43,31 +40,6 @@
     let typ = curr.clone() + MANIFEST_PATH;
     utpm_log!(info, "Current typst file: {}", typ);
 
-<<<<<<< HEAD
-    // Build the package metadata from command-line arguments.
-    let mut pkg = PackageInfo {
-        name: cmd.name.clone().unwrap_or("".into()).into(),
-        version: PackageVersion {
-            major: cmd.version.major as u32,
-            minor: cmd.version.minor as u32,
-            patch: cmd.version.patch as u32,
-        },
-        entrypoint: cmd.entrypoint.to_owned().into(),
-        authors: cmd.authors.iter().flatten().map(Into::into).collect(),
-        license: cmd.license.as_ref().map(Into::into),
-        description: cmd.description.as_ref().map(Into::into),
-        repository: cmd.repository.as_ref().map(Into::into),
-        homepage: cmd.homepage.as_ref().map(Into::into),
-        keywords: cmd.keywords.iter().flatten().map(Into::into).collect(),
-        compiler: cmd.compiler.as_ref().map(|version| VersionBound {
-            major: version.major as u32,
-            minor: Some(version.minor as u32),
-            patch: Some(version.patch as u32),
-        }),
-        exclude: cmd.exclude.iter().flatten().map(Into::into).collect(),
-        categories: cmd.categories.iter().flatten().map(Into::into).collect(),
-        disciplines: cmd.disciplines.iter().flatten().map(Into::into).collect(),
-=======
     // Initialize UTPM-specific configurations.
     let mut extra = Extra {
         namespace: cmd.namespace.to_owned(),
@@ -138,7 +110,6 @@
         } else {
             vec![]
         },
->>>>>>> 0ad3da94
         unknown_fields: BTreeMap::new(),
     };
     if !cmd.cli {
@@ -247,11 +218,7 @@
                 .map(|f| f.into())
                 .collect::<Vec<_>>();
 
-<<<<<<< HEAD
-            pkg.compiler = Some(
-=======
             pkgbuilder.compiler = Some(
->>>>>>> 0ad3da94
                 VersionBound::from_str(
                     &Text::new("Version: ")
                         .with_validator(required!("This field is required"))
