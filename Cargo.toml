[package]
name = "utpm"
version = "0.3.0"
edition = "2024"
description = "UTPM is a package manager for local and remote Typst packages. Quickly create and manage projects and templates on your system, and publish them directly to Typst Universe."
authors = ["Thomas Daniel Guy QUEMIN <thomas.quemin@tuta.io>"]
repository = "https://github.com/typst-community/utpm"
license = "MIT"
keywords = ["typst", "packages"]
categories = ["command-line-utilities"]
exclude = ["/target", "/.github"]

[dependencies]
dirs = "6.0"
serde = { version = "1.0", features = ["derive"] }
toml = { version = "^0.8.22", features = ["display"] }
inquire = { version = "0.7.5" }
semver = { version = "1.0.26", features = ["serde"] }
spdx = { version = "0.10.8", features = ["text"] }
clap = { version = "4.5.39", features = ["derive"] }
tracing = { version = "0.1.41", features = ["attributes"] }
tracing-subscriber = { version = "0.3.19", features = ["fmt", "std", "json"] }
clap_complete = { version = "4.5.51" }
shadow-rs = "1.1.1"
typst-kit = "0.13.1"
<<<<<<< HEAD
typst-syntax = { version = "0.13.1" }
regex = { version = "1.11.1" }
ignore = { version = "0.4.23" }
octocrab = { version = "0.44.1" }
=======
typst-syntax = { version = "0.13.1", optional = true }
regex = { version = "1.11.1", optional = true }
ignore = { version = "0.4.23", optional = true }
octocrab = { version = "0.44.1", optional = true }
>>>>>>> 0ad3da94
tokio = { version = "1.45.1", features = ["full"] }
tokio-macros = "2.5.0"
url = "2.5.4"
once_cell = "1.21.3"
thiserror = "2.0.12"
anyhow = "1.0.98"
serde_yaml = { version = "0.9.34", optional = true }
serde_json = { version = "1.0.140", optional = true }
serde-hjson = { version = "1.1.0", optional = true }
fmt-derive = "0.1.2"
ptree = "0.5.2"
reqwest = { version = "0.12.22", optional = false, features = ["json"] }
itertools = "0.14.0"
toml_edit = "0.23.3"
ecow = "0.2"

[build-dependencies]
shadow-rs = "1.1.1"

[[bin]]
name = "utpm"
path = "src/main.rs"

[features]
#### Output format
output_json  = ["dep:serde_json"]
output_yaml  = ["dep:serde_yaml"]
output_hjson = ["dep:serde-hjson"]
full_output = ["output_json", "output_hjson", "output_yaml"]


# Reduce size
[profile.release]
strip = true
opt-level = "z"
lto = true
codegen-units = 1
panic = "abort"<|MERGE_RESOLUTION|>--- conflicted
+++ resolved
@@ -23,17 +23,10 @@
 clap_complete = { version = "4.5.51" }
 shadow-rs = "1.1.1"
 typst-kit = "0.13.1"
-<<<<<<< HEAD
-typst-syntax = { version = "0.13.1" }
-regex = { version = "1.11.1" }
-ignore = { version = "0.4.23" }
-octocrab = { version = "0.44.1" }
-=======
 typst-syntax = { version = "0.13.1", optional = true }
 regex = { version = "1.11.1", optional = true }
 ignore = { version = "0.4.23", optional = true }
 octocrab = { version = "0.44.1", optional = true }
->>>>>>> 0ad3da94
 tokio = { version = "1.45.1", features = ["full"] }
 tokio-macros = "2.5.0"
 url = "2.5.4"
